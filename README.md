<p align="center">
    <img src="assets/logo.svg" alt="PyMax" width="400">
</p>

<p align="center">
    <strong>Python wrapper для API мессенджера Max</strong>
</p>

<p align="center">
    <img src="https://img.shields.io/badge/python-3.10+-3776AB.svg" alt="Python 3.11+">
    <img src="https://img.shields.io/badge/License-MIT-2f9872.svg" alt="License: MIT">
    <img src="https://img.shields.io/endpoint?url=https://raw.githubusercontent.com/astral-sh/ruff/main/assets/badge/v2.json" alt="Ruff">
    <img src="https://img.shields.io/badge/packaging-uv-D7FF64.svg" alt="Packaging">
</p>

<<<<<<< HEAD
> [!IMPORTANT]
> (20.12.25) Из за резкого изменения апи большая часть библиотеки не работает.
Смотрите [новость](https://t.me/pymax_news/111)
>
> P.s добавил логин по qr в dev/1.2.1
=======
>>>>>>> e1c8eaf9

---
> ⚠️ **Дисклеймер**
>
> *   Это **неофициальная** библиотека для работы с внутренним API Max.
> *   Использование может **нарушать условия предоставления услуг** сервиса.
> *   **Вы используете её исключительно на свой страх и риск.**
> *   **Разработчики и контрибьюторы не несут никакой ответственности** за любые последствия использования этого пакета, включая, но не ограничиваясь: блокировку аккаунтов, утерю данных, юридические риски и любые другие проблемы.
> *   API может быть изменен в любой момент без предупреждения.
---

## Описание

**`pymax`** — асинхронная Python библиотека для работы с API мессенджера Max. Предоставляет интерфейс для отправки сообщений, управления чатами, каналами и диалогами через WebSocket соединение.

### Основные возможности

- Вход по номеру телефона
- Отправка, редактирование и удаление сообщений
- Работа с чатами и каналами
- История сообщений

## Установка

> [!IMPORTANT]
> Для работы библиотеки требуется Python 3.10 или выше

### Установка через pip

```bash
pip install -U maxapi-python
```

### Установка через uv

```bash
uv add -U maxapi-python
```

## Быстрый старт

### Аутентификация (`device_type`)

> [!IMPORTANT]
> Параметр `device_type` в `UserAgentPayload` **критически важен** для выбора способа авторизации:

**Вход по номеру телефона (DESKTOP):**

```python
from pymax import MaxClient
from pymax.payloads import UserAgentPayload

ua = UserAgentPayload(device_type="DESKTOP", app_version="25.12.13")

client = MaxClient(
    phone="+79111111111",
    work_dir="cache",
    headers=ua,
)
```

**Вход через QR-код (WEB)** — токен совместим с веб-версией Max:

```python
from pymax import MaxClient
from pymax.payloads import UserAgentPayload

ua = UserAgentPayload(device_type="WEB", app_version="25.12.13")

client = MaxClient(
    phone="+7911111111",
    work_dir="cache",
    headers=ua,
)
```

### Базовый пример использования

```python
import asyncio

from pymax import MaxClient, Message
from pymax.filters import Filters

client = MaxClient(
    phone="+1234567890",
    work_dir="cache",  # директория для сессий
)


# Обработка входящих сообщений
@client.on_message(Filters.chat(0))  # фильтр по ID чата
async def on_message(msg: Message) -> None:
    print(f"[{msg.sender}] {msg.text}")

    await client.send_message(
        chat_id=msg.chat_id,
        text="Привет, я бот на PyMax!",
    )

    await client.add_reaction(
        chat_id=msg.chat_id,
        message_id=str(msg.id),
        reaction="👍",
    )


@client.on_start
async def on_start() -> None:
    print(f"Клиент запущен. Ваш ID: {client.me.id}")

    # Получение истории
    history = await client.fetch_history(chat_id=0)
    print("Последние сообщения из чата 0:")
    for m in history:
        print(f"- {m.text}")


async def main():
    await client.start()  # подключение и авторизация


if __name__ == "__main__":
    asyncio.run(main())
```

## Документация

[GitHub Pages](https://maxapiteam.github.io/PyMax/)
[DeepWiki](https://deepwiki.com/MaxApiTeam/PyMax)

## Лицензия

Этот проект распространяется под лицензией MIT. См. файл [LICENSE](LICENSE) для получения информации.

## Новости

[Telegram](https://t.me/pymax_news)

## Star History

[![Star History Chart](https://api.star-history.com/svg?repos=ink-developer/PyMax&type=date&legend=top-left)](https://www.star-history.com/#ink-developer/PyMax&type=date&legend=top-left)

## Авторы
- **[ink](https://github.com/ink-developer)** — Главный разработчик, исследование API и его документация
- **[noxzion](https://github.com/noxzion)** — Оригинальный автор проекта


## Контрибьюторы

Спасибо всем за помощь в разработке!

<a href="https://github.com/ink-developer/PyMax/graphs/contributors">
  <img src="https://contrib.rocks/image?repo=ink-developer/PyMax" />
</a><|MERGE_RESOLUTION|>--- conflicted
+++ resolved
@@ -13,14 +13,6 @@
     <img src="https://img.shields.io/badge/packaging-uv-D7FF64.svg" alt="Packaging">
 </p>
 
-<<<<<<< HEAD
-> [!IMPORTANT]
-> (20.12.25) Из за резкого изменения апи большая часть библиотеки не работает.
-Смотрите [новость](https://t.me/pymax_news/111)
->
-> P.s добавил логин по qr в dev/1.2.1
-=======
->>>>>>> e1c8eaf9
 
 ---
 > ⚠️ **Дисклеймер**
