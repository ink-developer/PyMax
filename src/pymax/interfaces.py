--- conflicted
+++ resolved
@@ -49,19 +49,15 @@
         self._on_message_handlers: list[
             tuple[Callable[[Message], Any], Filter | None]
         ] = []
-<<<<<<< HEAD
-        self._on_start_handler: Callable[[], Any | Awaitable[Any]] | None = (
-            None
-        )
-=======
         self._on_message_edit_handlers: list[
             tuple[Callable[[Message], Any], Filter | None]
         ] = []
         self._on_message_delete_handlers: list[
             tuple[Callable[[Message], Any], Filter | None]
         ] = []
-        self._on_start_handler: Callable[[], Any | Awaitable[Any]] | None = None
->>>>>>> 4e895439
+        self._on_start_handler: Callable[[], Any | Awaitable[Any]] | None = (
+            None
+        )
         self._background_tasks: set[asyncio.Task[Any]] = set()
         self._ssl_context: ssl.SSLContext
         self._socket: socket.socket | None = None
