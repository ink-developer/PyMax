from typing import Any, Final, Literal

from pydantic import AliasChoices, BaseModel, Field

from pymax.static.constant import (
    DEFAULT_APP_VERSION,
    DEFAULT_DEVICE_LOCALE,
    DEFAULT_DEVICE_NAME,
    DEFAULT_DEVICE_TYPE,
    DEFAULT_LOCALE,
    DEFAULT_OS_VERSION,
    DEFAULT_SCREEN,
    DEFAULT_TIMEZONE,
    DEFAULT_USER_AGENT,
)
from pymax.static.enum import AttachType, AuthType, ContactAction


def to_camel(string: str) -> str:
    parts = string.split("_")
    return parts[0] + "".join(word.capitalize() for word in parts[1:])


class CamelModel(BaseModel):
    model_config = {
        "alias_generator": to_camel,
        "populate_by_name": True,
        "arbitrary_types_allowed": True,
    }


class BaseWebSocketMessage(BaseModel):
    ver: Final[int] = 11
    cmd: int
    seq: int
    opcode: int
    payload: dict[str, Any]


class RequestCodePayload(CamelModel):
    phone: str
    type: AuthType = AuthType.START_AUTH
    language: str = "ru"


class SendCodePayload(CamelModel):
    token: str
    verify_code: str
    auth_token_type: AuthType = AuthType.CHECK_CODE


class SyncPayload(CamelModel):
    interactive: bool = True
    token: str
    chats_sync: int = 0
    contacts_sync: int = 0
    presence_sync: int = 0
    drafts_sync: int = 0
    chats_count: int = 40


class ReplyLink(CamelModel):
    type: str = "REPLY"
    message_id: str


class UploadPayload(CamelModel):
    count: int = 1


class AttachPhotoPayload(CamelModel):
    type: AttachType = Field(default=AttachType.PHOTO, alias="_type")
    photo_token: str


class AttachFilePayload(CamelModel):
    type: AttachType = Field(default=AttachType.FILE, alias="_type")
    file_id: int


class MessageElement(CamelModel):
    type: str
    from_: int = Field(..., alias="from")
    length: int


class SendMessagePayloadMessage(CamelModel):
    text: str
    cid: int
    elements: list[MessageElement]
    attaches: list[AttachPhotoPayload | AttachFilePayload]
    link: ReplyLink | None = None


class SendMessagePayload(CamelModel):
    chat_id: int
    message: SendMessagePayloadMessage
    notify: bool = False


class EditMessagePayload(CamelModel):
    chat_id: int
    message_id: int
    text: str
    elements: list[MessageElement]
    attaches: list[AttachPhotoPayload]


class DeleteMessagePayload(CamelModel):
    chat_id: int
    message_ids: list[int]
    for_me: bool = False


class FetchContactsPayload(CamelModel):
    contact_ids: list[int]


class FetchHistoryPayload(CamelModel):
    chat_id: int
    from_time: int = Field(
        validation_alias=AliasChoices("from_time", "from"),
        serialization_alias="from",
    )
    forward: int
    backward: int = 200
    get_messages: bool = True


class ChangeProfilePayload(CamelModel):
    first_name: str
    last_name: str | None = None
    description: str | None = None


class ResolveLinkPayload(CamelModel):
    link: str


class PinMessagePayload(CamelModel):
    chat_id: int
    notify_pin: bool
    pin_message_id: int


class CreateGroupAttach(CamelModel):
    type: Literal["CONTROL"] = Field("CONTROL", alias="_type")
    event: str = "new"
    chat_type: str = "CHAT"
    title: str
    user_ids: list[int]


class CreateGroupMessage(CamelModel):
    cid: int
    attaches: list[CreateGroupAttach]


class CreateGroupPayload(CamelModel):
    message: CreateGroupMessage
    notify: bool = True


class InviteUsersPayload(CamelModel):
    chat_id: int
    user_ids: list[int]
    show_history: bool
    operation: str = "add"


class RemoveUsersPayload(CamelModel):
    chat_id: int
    user_ids: list[int]
    operation: str = "remove"
    clean_msg_period: int


class ChangeGroupSettingsOptions(BaseModel):
    ONLY_OWNER_CAN_CHANGE_ICON_TITLE: bool | None
    ALL_CAN_PIN_MESSAGE: bool | None
    ONLY_ADMIN_CAN_ADD_MEMBER: bool | None
    ONLY_ADMIN_CAN_CALL: bool | None
    MEMBERS_CAN_SEE_PRIVATE_LINK: bool | None


class ChangeGroupSettingsPayload(CamelModel):
    chat_id: int
    options: ChangeGroupSettingsOptions


class ChangeGroupProfilePayload(CamelModel):
    chat_id: int
    theme: str | None
    description: str | None


class GetGroupMembersPayload(CamelModel):
    type: Final[str] = "MEMBER"
    marker: int
    chat_id: int
    count: int


class SearchGroupMembersPayload(CamelModel):
    type: Final[str] = "MEMBER"
    query: str
    chat_id: int


class NavigationEventParams(BaseModel):
    action_id: int
    screen_to: int
    screen_from: int | None = None
    source_id: int
    session_id: int


class NavigationEventPayload(CamelModel):
    event: str
    time: int
    type: str = "NAV"
    user_id: int
    params: NavigationEventParams


class NavigationPayload(CamelModel):
    events: list[NavigationEventPayload]


class GetVideoPayload(CamelModel):
    chat_id: int
    message_id: int | str
    video_id: int


class GetFilePayload(CamelModel):
    chat_id: int
    message_id: str | int
    file_id: int


class SearchByPhonePayload(CamelModel):
    phone: str


class JoinGroupPayload(CamelModel):
    link: str


class ReactionInfoPayload(CamelModel):
    reaction_type: str = "EMOJI"
    id: str


class AddReactionPayload(CamelModel):
    chat_id: int
    message_id: str
    reaction: ReactionInfoPayload


class GetReactionsPayload(CamelModel):
    chat_id: int
    message_ids: list[str]


class RemoveReactionPayload(CamelModel):
    chat_id: int
    message_id: str


class UserAgentPayload(CamelModel):
    device_type: str = Field(default=DEFAULT_DEVICE_TYPE)
    locale: str = Field(default=DEFAULT_LOCALE)
    device_locale: str = Field(default=DEFAULT_DEVICE_LOCALE)
    os_version: str = Field(default=DEFAULT_OS_VERSION)
    device_name: str = Field(default=DEFAULT_DEVICE_NAME)
    header_user_agent: str = Field(default=DEFAULT_USER_AGENT)
    app_version: str = Field(default=DEFAULT_APP_VERSION)
    screen: str = Field(default=DEFAULT_SCREEN)
    timezone: str = Field(default=DEFAULT_TIMEZONE)


class ReworkInviteLinkPayload(CamelModel):
    revoke_private_link: bool = True
    chat_id: int


<<<<<<< HEAD
class ContactActionPayload(CamelModel):
    contact_id: int
    action: ContactAction
=======
class RegisterPayload(CamelModel):
    last_name: str | None = None
    first_name: str
    token: str
    token_type: AuthType = AuthType.REGISTER
>>>>>>> d65c0ee6
<|MERGE_RESOLUTION|>--- conflicted
+++ resolved
@@ -285,14 +285,13 @@
     chat_id: int
 
 
-<<<<<<< HEAD
 class ContactActionPayload(CamelModel):
     contact_id: int
     action: ContactAction
-=======
+
+
 class RegisterPayload(CamelModel):
     last_name: str | None = None
     first_name: str
     token: str
-    token_type: AuthType = AuthType.REGISTER
->>>>>>> d65c0ee6
+    token_type: AuthType = AuthType.REGISTER