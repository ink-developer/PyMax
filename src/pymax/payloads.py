from typing import Any, Literal

from pydantic import AliasChoices, BaseModel, Field

<<<<<<< HEAD
from pymax.static.enum import AttachType, AuthType
=======
from pymax.static import AttachType, AuthType
from pymax.types import ControlAttach, Element, FileAttach, PhotoAttach, VideoAttach
>>>>>>> 4e895439


def to_camel(string: str) -> str:
    parts = string.split("_")
    return parts[0] + "".join(word.capitalize() for word in parts[1:])


class CamelModel(BaseModel):
    model_config = {
        "alias_generator": to_camel,
        "populate_by_name": True,
        "arbitrary_types_allowed": True,
    }


class BaseWebSocketMessage(BaseModel):
    ver: int = 11
    cmd: int
    seq: int
    opcode: int
    payload: dict[str, Any]


class RequestCodePayload(CamelModel):
    phone: str
    type: AuthType = AuthType.START_AUTH
    language: str = "ru"


class SendCodePayload(CamelModel):
    token: str
    verify_code: str
    auth_token_type: AuthType = AuthType.CHECK_CODE


class SyncPayload(CamelModel):
    interactive: bool = True
    token: str
    chats_sync: int = 0
    contacts_sync: int = 0
    presence_sync: int = 0
    drafts_sync: int = 0
    chats_count: int = 40


class ReplyLink(CamelModel):
    type: str = "REPLY"
    message_id: str


class UploadPhotoPayload(CamelModel):
    count: int = 1


class AttachPhotoPayload(CamelModel):
    type: AttachType = Field(default=AttachType.PHOTO, alias="_type")
    photo_token: str


class MessageElement(CamelModel):
    type: str
    from_: int = Field(..., alias="from")
    length: int


class SendMessagePayloadMessage(CamelModel):
    text: str
    cid: int
    elements: list[MessageElement]
    attaches: list[AttachPhotoPayload]
    link: ReplyLink | None = None


class SendMessagePayload(CamelModel):
    chat_id: int
    message: SendMessagePayloadMessage
    notify: bool = False


class EditMessagePayload(CamelModel):
    chat_id: int
    message_id: int
    text: str
    elements: list[MessageElement]
    attaches: list[AttachPhotoPayload]


class DeleteMessagePayload(CamelModel):
    chat_id: int
    message_ids: list[int]
    for_me: bool = False


class FetchContactsPayload(CamelModel):
    contact_ids: list[int]


class FetchHistoryPayload(CamelModel):
    chat_id: int
    from_time: int = Field(
        validation_alias=AliasChoices("from_time", "from"),
        serialization_alias="from",
    )
    forward: int
    backward: int = 200
    get_messages: bool = True


class ChangeProfilePayload(CamelModel):
    first_name: str
    last_name: str | None = None
    description: str | None = None


class ResolveLinkPayload(CamelModel):
    link: str


class PinMessagePayload(CamelModel):
    chat_id: int
    notify_pin: bool
    pin_message_id: int


class CreateGroupAttach(CamelModel):
    type: Literal["CONTROL"] = Field("CONTROL", alias="_type")
    event: str = "new"
    chat_type: str = "CHAT"
    title: str
    user_ids: list[int]


class CreateGroupMessage(CamelModel):
    cid: int
    attaches: list[CreateGroupAttach]


class CreateGroupPayload(CamelModel):
    message: CreateGroupMessage
    notify: bool = True


class InviteUsersPayload(CamelModel):
    chat_id: int
    user_ids: list[int]
    show_history: bool
    operation: str = "add"


class RemoveUsersPayload(CamelModel):
    chat_id: int
    user_ids: list[int]
    operation: str = "remove"
    clean_msg_period: int


class ChangeGroupSettingsOptions(BaseModel):
    ONLY_OWNER_CAN_CHANGE_ICON_TITLE: bool | None
    ALL_CAN_PIN_MESSAGE: bool | None
    ONLY_ADMIN_CAN_ADD_MEMBER: bool | None
    ONLY_ADMIN_CAN_CALL: bool | None
    MEMBERS_CAN_SEE_PRIVATE_LINK: bool | None


class ChangeGroupSettingsPayload(CamelModel):
    chat_id: int
    options: ChangeGroupSettingsOptions


class ChangeGroupProfilePayload(CamelModel):
    chat_id: int
    theme: str | None
    description: str | None


class GetGroupMembersPayload(CamelModel):
    type: str = "MEMBER"
    marker: int
    chat_id: int
    count: int


class NavigationEventParams(BaseModel):
    action_id: int
    screen_to: int
    screen_from: int | None = None
    source_id: int
    session_id: int


class NavigationEventPayload(CamelModel):
    event: str
    time: int
    type: str = "NAV"
    user_id: int
    params: NavigationEventParams


class NavigationPayload(CamelModel):
    events: list[NavigationEventPayload]


class GetVideoPayload(CamelModel):
    chat_id: int
    message_id: int | str
    video_id: int


class GetFilePayload(CamelModel):
    chat_id: int
    message_id: str | int
    file_id: int


class SearchByPhonePayload(CamelModel):
    phone: str


class JoinGroupPayload(CamelModel):
    link: str


class ReactionInfoPayload(CamelModel):
    reaction_type: str = "EMOJI"
    id: str


class AddReactionPayload(CamelModel):
    chat_id: int
    message_id: str
    reaction: ReactionInfoPayload


class GetReactionsPayload(CamelModel):
    chat_id: int
    message_ids: list[str]


class RemoveReactionPayload(CamelModel):
    chat_id: int
    message_id: str


<<<<<<< HEAD
class UserAgentPayload(BaseModel):
    deviceType: str = Field(default="WEB")
    locale: str = Field(default="ru")
    deviceLocale: str = Field(default="ru")
    osVersion: str = Field(default="Linux")
    deviceName: str = Field(default="Chrome")
    headerUserAgent: str = Field(default="Mozilla/5.0 ...")
    appVersion: str = Field(default="25.8.5")
    screen: str = Field(default="1080x1920 1.0x")
    timezone: str = Field(default="Europe/Moscow")
=======
class ReworkInviteLinkPayload(CamelModel):
    revoke_private_link: bool = True
    chat_id: int
>>>>>>> 4e895439
<|MERGE_RESOLUTION|>--- conflicted
+++ resolved
@@ -2,12 +2,7 @@
 
 from pydantic import AliasChoices, BaseModel, Field
 
-<<<<<<< HEAD
 from pymax.static.enum import AttachType, AuthType
-=======
-from pymax.static import AttachType, AuthType
-from pymax.types import ControlAttach, Element, FileAttach, PhotoAttach, VideoAttach
->>>>>>> 4e895439
 
 
 def to_camel(string: str) -> str:
@@ -251,7 +246,6 @@
     message_id: str
 
 
-<<<<<<< HEAD
 class UserAgentPayload(BaseModel):
     deviceType: str = Field(default="WEB")
     locale: str = Field(default="ru")
@@ -262,8 +256,8 @@
     appVersion: str = Field(default="25.8.5")
     screen: str = Field(default="1080x1920 1.0x")
     timezone: str = Field(default="Europe/Moscow")
-=======
+
+
 class ReworkInviteLinkPayload(CamelModel):
     revoke_private_link: bool = True
-    chat_id: int
->>>>>>> 4e895439
+    chat_id: int