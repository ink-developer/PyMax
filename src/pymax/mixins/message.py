--- conflicted
+++ resolved
@@ -74,9 +74,7 @@
                 ) as response,
             ):
                 if response.status != 200:
-                    self.logger.error(
-                        f"Upload failed with status {response.status}"
-                    )
+                    self.logger.error(f"Upload failed with status {response.status}")
                     return None
 
                 result = await response.json()
@@ -113,13 +111,9 @@
         Отправляет сообщение в чат.
         """
         try:
-            self.logger.info(
-                "Sending message to chat_id=%s notify=%s", chat_id, notify
-            )
+            self.logger.info("Sending message to chat_id=%s notify=%s", chat_id, notify)
             if photos and photo:
-                self.logger.warning(
-                    "Both photo and photos provided; using photos"
-                )
+                self.logger.warning("Both photo and photos provided; using photos")
                 photo = None
             attaches = []
             if photo:
@@ -129,9 +123,9 @@
                     self.logger.error("Photo upload failed, message not sent")
                     return None
                 attaches = [
-                    AttachPhotoPayload(
-                        photo_token=attach.photo_token
-                    ).model_dump(by_alias=True)
+                    AttachPhotoPayload(photo_token=attach.photo_token).model_dump(
+                        by_alias=True
+                    )
                 ]
             elif photos:
                 self.logger.info("Uploading multiple photos for message")
@@ -144,9 +138,7 @@
                             ).model_dump(by_alias=True)
                         )
                 if not attaches:
-                    self.logger.error(
-                        "All photo uploads failed, message not sent"
-                    )
+                    self.logger.error("All photo uploads failed, message not sent")
                     return None
 
             elements = []
@@ -166,43 +158,27 @@
                     cid=int(time.time() * 1000),
                     elements=elements,
                     attaches=attaches,
-                    link=(
-                        ReplyLink(message_id=str(reply_to))
-                        if reply_to
-                        else None
-                    ),
+                    link=(ReplyLink(message_id=str(reply_to)) if reply_to else None),
                 ),
                 notify=notify,
             ).model_dump(by_alias=True)
 
-<<<<<<< HEAD
-            data = await self._send_and_wait(
-                opcode=Opcode.MSG_SEND, payload=payload
-            )
-            if error := data.get("payload", {}).get("error"):
-                self.logger.error("Send message error: %s", error)
-                return None
-            msg = (
-                Message.from_dict(data["payload"])
-                if data.get("payload")
-                else None
-            )
-            self.logger.debug("send_message result: %r", msg)
-            return msg
-=======
             if use_queue:
                 await self._queue_message(opcode=Opcode.MSG_SEND, payload=payload)
                 self.logger.debug("Message queued for sending")
                 return None
             else:
-                data = await self._send_and_wait(opcode=Opcode.MSG_SEND, payload=payload)
+                data = await self._send_and_wait(
+                    opcode=Opcode.MSG_SEND, payload=payload
+                )
                 if error := data.get("payload", {}).get("error"):
                     self.logger.error("Send message error: %s", error)
                     return None
-                msg = Message.from_dict(data["payload"]) if data.get("payload") else None
+                msg = (
+                    Message.from_dict(data["payload"]) if data.get("payload") else None
+                )
                 self.logger.debug("send_message result: %r", msg)
                 return msg
->>>>>>> df5b2a49
         except Exception:
             self.logger.exception("Send message failed")
             return None
@@ -222,9 +198,7 @@
             )
 
             if photos and photo:
-                self.logger.warning(
-                    "Both photo and photos provided; using photos"
-                )
+                self.logger.warning("Both photo and photos provided; using photos")
                 photo = None
             attaches = []
             if photo:
@@ -234,9 +208,9 @@
                     self.logger.error("Photo upload failed, message not sent")
                     return None
                 attaches = [
-                    AttachPhotoPayload(
-                        photo_token=attach.photo_token
-                    ).model_dump(by_alias=True)
+                    AttachPhotoPayload(photo_token=attach.photo_token).model_dump(
+                        by_alias=True
+                    )
                 ]
             elif photos:
                 self.logger.info("Uploading multiple photos for message")
@@ -249,9 +223,7 @@
                             ).model_dump(by_alias=True)
                         )
                 if not attaches:
-                    self.logger.error(
-                        "All photo uploads failed, message not sent"
-                    )
+                    self.logger.error("All photo uploads failed, message not sent")
                     return None
 
             elements = []
@@ -271,33 +243,22 @@
                 elements=elements,
                 attaches=attaches,
             ).model_dump(by_alias=True)
-<<<<<<< HEAD
-            data = await self._send_and_wait(
-                opcode=Opcode.MSG_EDIT, payload=payload
-            )
-            if error := data.get("payload", {}).get("error"):
-                self.logger.error("Edit message error: %s", error)
-            msg = (
-                Message.from_dict(data["payload"])
-                if data.get("payload")
-                else None
-            )
-            self.logger.debug("edit_message result: %r", msg)
-            return msg
-=======
-            
+
             if use_queue:
                 await self._queue_message(opcode=Opcode.MSG_EDIT, payload=payload)
                 self.logger.debug("Edit message queued for sending")
                 return None
             else:
-                data = await self._send_and_wait(opcode=Opcode.MSG_EDIT, payload=payload)
+                data = await self._send_and_wait(
+                    opcode=Opcode.MSG_EDIT, payload=payload
+                )
                 if error := data.get("payload", {}).get("error"):
                     self.logger.error("Edit message error: %s", error)
-                msg = Message.from_dict(data["payload"]) if data.get("payload") else None
+                msg = (
+                    Message.from_dict(data["payload"]) if data.get("payload") else None
+                )
                 self.logger.debug("edit_message result: %r", msg)
                 return msg
->>>>>>> df5b2a49
         except Exception:
             self.logger.exception("Edit message failed")
             return None
@@ -320,28 +281,19 @@
                 chat_id=chat_id, message_ids=message_ids, for_me=for_me
             ).model_dump(by_alias=True)
 
-<<<<<<< HEAD
-            data = await self._send_and_wait(
-                opcode=Opcode.MSG_DELETE, payload=payload
-            )
-            if error := data.get("payload", {}).get("error"):
-                self.logger.error("Delete message error: %s", error)
-                return False
-            self.logger.debug("delete_message success")
-            return True
-=======
             if use_queue:
                 await self._queue_message(opcode=Opcode.MSG_DELETE, payload=payload)
                 self.logger.debug("Delete message queued for sending")
                 return True
             else:
-                data = await self._send_and_wait(opcode=Opcode.MSG_DELETE, payload=payload)
+                data = await self._send_and_wait(
+                    opcode=Opcode.MSG_DELETE, payload=payload
+                )
                 if error := data.get("payload", {}).get("error"):
                     self.logger.error("Delete message error: %s", error)
                     return False
                 self.logger.debug("delete_message success")
                 return True
->>>>>>> df5b2a49
         except Exception:
             self.logger.exception("Delete message failed")
             return False
@@ -367,9 +319,7 @@
                 pin_message_id=message_id,
             ).model_dump(by_alias=True)
 
-            data = await self._send_and_wait(
-                opcode=Opcode.CHAT_UPDATE, payload=payload
-            )
+            data = await self._send_and_wait(opcode=Opcode.CHAT_UPDATE, payload=payload)
             if error := data.get("payload", {}).get("error"):
                 self.logger.error("Pin message error: %s", error)
                 return False
@@ -419,8 +369,7 @@
                 return None
 
             messages = [
-                Message.from_dict(msg)
-                for msg in data["payload"].get("messages", [])
+                Message.from_dict(msg) for msg in data["payload"].get("messages", [])
             ]
             self.logger.debug("History fetched: %d messages", len(messages))
             return messages
@@ -448,9 +397,7 @@
             url (str): Ссылка на видео
         """
         try:
-            self.logger.info(
-                "Getting video_id=%s message_id=%s", video_id, message_id
-            )
+            self.logger.info("Getting video_id=%s message_id=%s", video_id, message_id)
 
             if self.is_connected and self._socket is not None:
                 payload = GetVideoPayload(
@@ -463,18 +410,14 @@
                     video_id=video_id,
                 ).model_dump(by_alias=True)
 
-            data = await self._send_and_wait(
-                opcode=Opcode.VIDEO_PLAY, payload=payload
-            )
+            data = await self._send_and_wait(opcode=Opcode.VIDEO_PLAY, payload=payload)
 
             if error := data.get("payload", {}).get("error"):
                 self.logger.error("Get video error: %s", error)
                 return None
 
             video = (
-                VideoRequest.from_dict(data["payload"])
-                if data.get("payload")
-                else None
+                VideoRequest.from_dict(data["payload"]) if data.get("payload") else None
             )
             self.logger.debug("result: %r", video)
             return video
@@ -501,9 +444,7 @@
             url (str): Ссылка на скачивание файла
         """
         try:
-            self.logger.info(
-                "Getting file_id=%s message_id=%s", file_id, message_id
-            )
+            self.logger.info("Getting file_id=%s message_id=%s", file_id, message_id)
             if self.is_connected and self._socket is not None:
                 payload = GetFilePayload(
                     chat_id=chat_id, message_id=message_id, file_id=file_id
@@ -523,9 +464,7 @@
                 return None
 
             file = (
-                FileRequest.from_dict(data["payload"])
-                if data.get("payload")
-                else None
+                FileRequest.from_dict(data["payload"]) if data.get("payload") else None
             )
             self.logger.debug(" result: %r", file)
             return file
