--- conflicted
+++ resolved
@@ -50,12 +50,9 @@
         uri: str = Constants.WEBSOCKET_URI.value,
         headers: dict[str, Any] | None = Constants.DEFAULT_USER_AGENT.value,
         token: str | None = None,
-<<<<<<< HEAD
         send_fake_telemetry: bool = True,
-=======
         host: str = Constants.HOST.value,
         port: int = Constants.PORT.value,
->>>>>>> 81343927
         work_dir: str = ".",
         logger: logging.Logger | None = None,
     ) -> None:
@@ -160,40 +157,24 @@
                 if asyncio.iscoroutine(result):
                     await result
 
-<<<<<<< HEAD
-            if self._ws:
-                ping_task = asyncio.create_task(self._send_interactive_ping())
-                if self._send_fake_telemetry:
-                    telemetry_task = asyncio.create_task(self._start())
-                    self._background_tasks.add(telemetry_task)
-                    telemetry_task.add_done_callback(
-                        lambda t: self._background_tasks.discard(t)
-                        or self._log_task_exception(t)
-                    )
-                self._background_tasks.add(ping_task)
-                ping_task.add_done_callback(
+            ping_task = asyncio.create_task(self._send_interactive_ping())
+            self._background_tasks.add(ping_task)
+            if self._send_fake_telemetry:
+                telemetry_task = asyncio.create_task(self._start())
+                self._background_tasks.add(telemetry_task)
+                telemetry_task.add_done_callback(
                     lambda t: self._background_tasks.discard(t)
                     or self._log_task_exception(t)
                 )
-=======
-            ping_task = asyncio.create_task(self._send_interactive_ping())
-            self._background_tasks.add(ping_task)
             ping_task.add_done_callback(
                 lambda t: self._background_tasks.discard(t)
                 or self._log_task_exception(t)
             )
             await self._wait_forever()
->>>>>>> 81343927
-
         except Exception:
             self.logger.exception("Client start failed")
 
 
-<<<<<<< HEAD
-class SocketMaxClient:
-    pass  # нокс займись
-    # нет не займусь
-=======
 class SocketMaxClient(SocketMixin, MaxClient):
     @override
     async def _wait_forever(self):
@@ -203,5 +184,4 @@
             except asyncio.CancelledError:
                 self.logger.debug("Socket recv_task cancelled")
             except Exception as e:
-                self.logger.exception("Socket recv_task failed: %s", e)
->>>>>>> 81343927
+                self.logger.exception("Socket recv_task failed: %s", e)