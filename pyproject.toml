--- conflicted
+++ resolved
@@ -4,13 +4,7 @@
 description = "Python wrapper для API мессенджера Max"
 readme = "README.md"
 requires-python = ">=3.10"
-<<<<<<< HEAD
-authors = [{ name = "noxzion", email = "mail@gmail.com" }]
-=======
-authors = [
-    { name = "ink", email = "mail@gmail.com" }
-]
->>>>>>> 4e895439
+authors = [{ name = "ink", email = "mail@gmail.com" }]
 license = "MIT"
 keywords = ["max", "messenger", "api", "wrapper", "websocket"]
 classifiers = [
